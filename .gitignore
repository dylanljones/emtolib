--- conflicted
+++ resolved
@@ -5,11 +5,6 @@
 app/
 exp/
 figs/
-<<<<<<< HEAD
-exp/
-main*.py
-=======
->>>>>>> 5ccf0eb4
 dev*.py
 
 # setuptools_scm version file
